--- conflicted
+++ resolved
@@ -1,5 +1,3 @@
-<<<<<<< HEAD
-=======
 """
 created on Sep 22, 2017
 
@@ -23,5 +21,4 @@
     "Copyright (C) 2014-2017 Nikola Jajcay"
 __license__ = "MIT"
 __url__ = "https://github.com/jajcayn/pyclits"
-__version__ = "0.1"
->>>>>>> 221f7b70
+__version__ = "0.1"