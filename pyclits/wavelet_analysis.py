--- conflicted
+++ resolved
@@ -136,11 +136,7 @@
     # wavenumber array
     k = np.arange(1, np.fix(n/2) + 1)
     k *= (2. * np.pi) / (n * dt)
-<<<<<<< HEAD
-    k_minus = -k[int(np.fix(n - 1)) // 2 - 1::-1]
-=======
     k_minus = -k[int(np.fix(n-1))//2 - 1::-1]
->>>>>>> 221f7b70
     k = np.concatenate((np.array([0.]), k, k_minus))
     
     # compute FFT of the (padded) time series
@@ -157,6 +153,7 @@
         wave[i, :] = ifft(f * daughter)
         
     period = fourier_factor * scale
+    # modification from (n1+1)/2 to (n1)/2 was necessary because of excess data
     coi *= dt * np.concatenate( (np.array([1e-5]), np.arange(1,(n1)/2), np.arange((n1/2 - 1),0,-1), np.array([1e-5])) )
     wave = wave[:, :n1]
     
